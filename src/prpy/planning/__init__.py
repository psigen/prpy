#!/usr/bin/env python

# Copyright (c) 2013, Carnegie Mellon University
# All rights reserved.
# Authors: Michael Koval <mkoval@cs.cmu.edu>
#
# Redistribution and use in source and binary forms, with or without
# modification, are permitted provided that the following conditions are met:
#
# - Redistributions of source code must retain the above copyright notice, this
#   list of conditions and the following disclaimer.
# - Redistributions in binary form must reproduce the above copyright notice,
#   this list of conditions and the following disclaimer in the documentation
#   and/or other materials provided with the distribution.
# - Neither the name of Carnegie Mellon University nor the names of its
#   contributors may be used to endorse or promote products derived from this
#   software without specific prior written permission.
#
# THIS SOFTWARE IS PROVIDED BY THE COPYRIGHT HOLDERS AND CONTRIBUTORS "AS IS"
# AND ANY EXPRESS OR IMPLIED WARRANTIES, INCLUDING, BUT NOT LIMITED TO, THE
# IMPLIED WARRANTIES OF MERCHANTABILITY AND FITNESS FOR A PARTICULAR PURPOSE
# ARE DISCLAIMED. IN NO EVENT SHALL THE COPYRIGHT HOLDER OR CONTRIBUTORS BE
# LIABLE FOR ANY DIRECT, INDIRECT, INCIDENTAL, SPECIAL, EXEMPLARY, OR
# CONSEQUENTIAL DAMAGES (INCLUDING, BUT NOT LIMITED TO, PROCUREMENT OF
# SUBSTITUTE GOODS OR SERVICES; LOSS OF USE, DATA, OR PROFITS; OR BUSINESS
# INTERRUPTION) HOWEVER CAUSED AND ON ANY THEORY OF LIABILITY, WHETHER IN
# CONTRACT, STRICT LIABILITY, OR TORT (INCLUDING NEGLIGENCE OR OTHERWISE)
# ARISING IN ANY WAY OUT OF THE USE OF THIS SOFTWARE, EVEN IF ADVISED OF THE
# POSSIBILITY OF SUCH DAMAGE.

from base import PlanningError, UnsupportedPlanningError, Planner, Sequence, Ranked
from chomp import CHOMPPlanner
from cbirrt import CBiRRTPlanner
from ompl import OMPLPlanner
from mk import MKPlanner
from snap import SnapPlanner
from named import NamedPlanner
from ik import IKPlanner
from sbpl import SBPLPlanner
from openrave import BiRRTPlanner
<<<<<<< HEAD
from tsr import TSRPlanner
=======
from workspace import GreedyIKPlanner
>>>>>>> 59a44a22
<|MERGE_RESOLUTION|>--- conflicted
+++ resolved
@@ -38,8 +38,5 @@
 from ik import IKPlanner
 from sbpl import SBPLPlanner
 from openrave import BiRRTPlanner
-<<<<<<< HEAD
 from tsr import TSRPlanner
-=======
-from workspace import GreedyIKPlanner
->>>>>>> 59a44a22
+from workspace import GreedyIKPlanner