--- conflicted
+++ resolved
@@ -6,7 +6,7 @@
 #
 # Redistribution and use in source and binary forms, with or without
 # modification, are permitted provided that the following conditions are met:
-#
+# 
 # - Redistributions of source code must retain the above copyright notice, this
 #   list of conditions and the following disclaimer.
 # - Redistributions in binary form must reproduce the above copyright notice,
@@ -15,7 +15,7 @@
 # - Neither the name of Carnegie Mellon University nor the names of its
 #   contributors may be used to endorse or promote products derived from this
 #   software without specific prior written permission.
-#
+# 
 # THIS SOFTWARE IS PROVIDED BY THE COPYRIGHT HOLDERS AND CONTRIBUTORS "AS IS"
 # AND ANY EXPRESS OR IMPLIED WARRANTIES, INCLUDING, BUT NOT LIMITED TO, THE
 # IMPLIED WARRANTIES OF MERCHANTABILITY AND FITNESS FOR A PARTICULAR PURPOSE
@@ -28,16 +28,12 @@
 # ARISING IN ANY WAY OUT OF THE USE OF THIS SOFTWARE, EVEN IF ADVISED OF THE
 # POSSIBILITY OF SUCH DAMAGE.
 
-import functools
-import logging
-import openravepy
-import numpy
-from .. import bind, named_config, util
-from prpy.clone import Cloned
+import functools, logging, openravepy, numpy
+from .. import bind, named_config, planning, util
+from prpy.clone import Clone, Cloned
 from prpy.tsr.tsrlibrary import TSRLibrary
 
 logger = logging.getLogger('robot')
-
 
 class Robot(openravepy.Robot):
     def __init__(self, robot_name=None):
@@ -48,13 +44,13 @@
         except ValueError as e:
             self.tsrlibrary = None
             logger.warning('Failed creating TSRLibrary for robot "%s": %s',
-                           self.GetName(), e.message)
+                self.GetName(), e.message
+            )
 
         self.controllers = list()
         self.manipulators = list()
         self.configurations = named_config.ConfigurationLibrary()
-        self.multicontroller = openravepy.RaveCreateMultiController(
-            self.GetEnv(), '')
+        self.multicontroller = openravepy.RaveCreateMultiController(self.GetEnv(), '')
         self.SetController(self.multicontroller)
 
         # Standard, commonly-used OpenRAVE plugins.
@@ -63,7 +59,7 @@
 
     def __dir__(self):
         # We have to manually perform a lookup in InstanceDeduplicator because
-        # __methods__ bypass __getattribute__.
+        # __methods__ bypass __getattribute__. 
         self = bind.InstanceDeduplicator.get_canonical(self)
 
         # Add planning methods to the tab-completion list.
@@ -73,7 +69,7 @@
 
     def __getattr__(self, name):
         # We have to manually perform a lookup in InstanceDeduplicator because
-        # __methods__ bypass __getattribute__.
+        # __methods__ bypass __getattribute__. 
         self = bind.InstanceDeduplicator.get_canonical(self)
         delegate_method = getattr(self.planner, name)
 
@@ -81,37 +77,30 @@
         if self.planner.has_planning_method(name):
             @functools.wraps(delegate_method)
             def wrapper_method(*args, **kw_args):
-                return self._PlanWrapper(delegate_method, args, kw_args)
+                return self._PlanWrapper(delegate_method, args, kw_args) 
 
             return wrapper_method
 
-        raise AttributeError('{0:s} is missing method "{1:s}".'
-                             .format(repr(self), name))
+        raise AttributeError('{0:s} is missing method "{1:s}".'.format(repr(self), name))
 
     def CloneBindings(self, parent):
         self.planner = parent.planner
         self.controllers = list()
-        self.manipulators = [Cloned(manipulator)
-                             for manipulator in parent.manipulators]
+        self.manipulators = [ Cloned(manipulator) for manipulator in parent.manipulators ]
         self.configurations = parent.configurations
-        self.multicontroller = openravepy.RaveCreateMultiController(
-            self.GetEnv(), '')
+        self.multicontroller = openravepy.RaveCreateMultiController(self.GetEnv(), '')
         self.SetController(self.multicontroller)
 
         self.base_manipulation = openravepy.interfaces.BaseManipulation(self)
         self.task_manipulation = openravepy.interfaces.TaskManipulation(self)
 
-    def AttachController(self, name, args,
-                         dof_indices, affine_dofs, simulated):
-        """
-        Create and attach a controller to a subset of this robot's DOFs.
-
-        If simulated is False, a controller is created using 'args' and is
-        attached to the multicontroller. In simulation mode an IdealController
-        is created instead. Regardless of the simulation mode, the
-        multicontroller must be finalized before use.
-
-        @param name user-readable name used to identify this controller
+    def AttachController(self, name, args, dof_indices, affine_dofs, simulated):
+        """
+        Create and attach a controller to a subset of this robot's DOFs. If
+        simulated is False, a controller is created using 'args' and is attached
+        to the multicontroller. In simulation mode an IdealController is
+        created instead. Regardless of the simulation mode, the multicontroller
+        must be finalized before use.  @param name user-readable name used to identify this controller
         @param args real controller arguments
         @param dof_indices controlled joint DOFs
         @param affine_dofs controleld affine DOFs
@@ -121,23 +110,21 @@
         if simulated:
             args = 'IdealController'
 
-        delegate_controller = openravepy.RaveCreateController(
-            self.GetEnv(), args)
+        delegate_controller = openravepy.RaveCreateController(self.GetEnv(), args)
         if delegate_controller is None:
             type_name = args.split()[0]
-            message = ('Creating controller {0:s} of type {1:s} failed.'
-                       .format(name, type_name))
+            message = 'Creating controller {0:s} of type {1:s} failed.'.format(name, type_name)
             raise openravepy.openrave_exception(message)
 
-        self.multicontroller.AttachController(delegate_controller,
-                                              dof_indices, affine_dofs)
+        self.multicontroller.AttachController(delegate_controller, dof_indices, affine_dofs)
+                
         return delegate_controller
 
     def GetTrajectoryManipulators(self, traj):
         """
         Extract the manipulators that are active in a trajectory. A manipulator
-        is considered active if joint values are specified for one or more of
-        its controlled DOFs.
+        is considered active if joint values are specified for one or more of its
+        controlled DOFs.
         @param traj input trajectory
         @returns list of active manipulators
         """
@@ -184,12 +171,8 @@
         # slower path where the robot stops at each waypoint.)
         logger.warning(
             "SmoothTrajectory failed, using ParabolicTrajectoryRetimer. "
-<<<<<<< HEAD
-            "Robot will stop at each waypoint.")
-=======
             "Robot will stop at each waypoint: {:d}"
             .format(traj.GetNumWaypoints()))
->>>>>>> adb79084
         retimed_traj = CopyTrajectory(traj)
         status = openravepy.planningutils.RetimeTrajectory(
             retimed_traj, False, 1., 1., 'ParabolicTrajectoryRetimer', '')
@@ -268,22 +251,17 @@
             has_velocity_group = False
 
         # Now check all the waypoints
-        prev_values = None
-        prev_dt = None
         for idx in range(0, num_waypoints):
+
             wpt = traj.GetWaypoint(idx)
-
+            
             if has_velocity_group:
                 # First check the velocities defined for the waypoint
-                velocities = config_spec.ExtractJointValues(wpt, self,
-                                                            traj_indices, 1)
+                velocities = config_spec.ExtractJointValues(wpt, self, traj_indices, 1)
                 for vidx in range(len(velocities)):
                     if (velocities[vidx] > velocity_limits[vidx]):
-                        logging.warn(
-                            'Velocity for waypoint %d joint %d violates limits'
-                            ' (value: %0.3f, limit: %0.3f)' %
-                            (idx, vidx, velocities[vidx],
-                             velocity_limits[vidx]))
+                        logging.warn('Velocity for waypoint %d joint %d violates limits (value: %0.3f, limit: %0.3f)' % 
+                                     (idx, vidx, velocities[vidx], velocity_limits[vidx]))
                         return True
 
             # Now check the velocities calculated by differencing positions
@@ -291,15 +269,11 @@
             values = config_spec.ExtractJointValues(wpt, self, traj_indices, 0)
 
             if idx > 0:
-                diff_velocities = \
-                    numpy.fabs(values - prev_values) / (dt - prev_dt)
+                diff_velocities = numpy.fabs(values - prev_values)/(dt - prev_dt)
                 for vidx in range(len(diff_velocities)):
                     if (diff_velocities[vidx] > velocity_limits[vidx]):
-                        logging.warn(
-                            'Velocity for waypoint %d joint %d violates limits'
-                            '(value: %0.3f, limit: %0.3f)' %
-                            (idx, vidx, diff_velocities[vidx],
-                             velocity_limits[vidx]))
+                        logging.warn('Velocity for waypoint %d joint %d violates limits (value: %0.3f, limit: %0.3f)' % 
+                                     (idx, vidx, diff_velocities[vidx], velocity_limits[vidx]))
                         return True
 
             # Set current to previous
@@ -314,8 +288,7 @@
 
         # Strip inactive DOFs from the trajectory.
         config_spec = self.GetActiveConfigurationSpecification()
-        openravepy.planningutils.ConvertTrajectorySpecification(
-            traj, config_spec)
+        openravepy.planningutils.ConvertTrajectorySpecification(traj, config_spec)
 
         # Optionally execute the trajectory.
         if 'execute' not in kw_args or kw_args['execute']:
